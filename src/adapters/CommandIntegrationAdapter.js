/**
 * Adapter to integrate CommandIntegration system with existing bot message handler
 * @module adapters/CommandIntegrationAdapter
 */

const logger = require('../logger');
const { getCommandIntegration } = require('../application/commands/CommandIntegration');

/**
 * CommandIntegrationAdapter - Routes commands to the DDD command system
 */
class CommandIntegrationAdapter {
  constructor(options = {}) {
    this.commandIntegration = options.commandIntegration || getCommandIntegration();
    this.initialized = false;
    this.initializePromise = null;
  }

  /**
   * Initialize the adapter and command integration system
   */
  async initialize(applicationServices = {}) {
    if (this.initialized) {
      return;
    }

    // Prevent concurrent initialization
    if (this.initializePromise) {
      return await this.initializePromise;
    }

    this.initializePromise = this._doInitialize(applicationServices);
    await this.initializePromise;
    this.initializePromise = null;
  }

  async _doInitialize(applicationServices) {
    try {
      logger.info('[CommandIntegrationAdapter] Initializing...');

      // Initialize the command system
      await this.commandIntegration.initialize(applicationServices);

      this.initialized = true;
      logger.info('[CommandIntegrationAdapter] Successfully initialized');
    } catch (error) {
      logger.error('[CommandIntegrationAdapter] Failed to initialize:', error);
      throw error;
    }
  }

  /**
   * Process a command using the DDD system
   * @param {Object} message - Discord message object
   * @param {string} commandName - Command name
   * @param {Array<string>} args - Command arguments
   * @returns {Promise<Object>} Command result
   */
  async processCommand(message, commandName, args) {
    try {
      // Ensure we're initialized
      if (!this.initialized) {
        await this.initialize();
      }

      // Check if this command exists
      const hasCommand = this.commandIntegration.hasCommand(commandName);
      if (!hasCommand) {
<<<<<<< HEAD
        logger.debug(`[CommandIntegrationAdapter] Command "${commandName}" not found`);
=======
        logger.debug(
          `[CommandIntegrationAdapter] Command "${commandName}" not found`
        );
>>>>>>> fd5b011a
        return {
          success: false,
          error: `Unknown command: ${commandName}`,
        };
      }

<<<<<<< HEAD
      logger.info(`[CommandIntegrationAdapter] Processing command "${commandName}"`);
=======
      logger.info(
        `[CommandIntegrationAdapter] Processing command "${commandName}"`
      );
>>>>>>> fd5b011a

      // Use the Discord text command handler
      const result = await this.commandIntegration.handleDiscordTextCommand(
        message,
        commandName,
        args
      );

      return {
        success: true,
        result,
      };
    } catch (error) {
      logger.error('[CommandIntegrationAdapter] Error processing command:', error);

      // Return error response instead of throwing
      return {
        success: false,
        error: error.message || 'An error occurred processing the command',
      };
    }
  }

  /**
   * Register Discord slash commands
   */
  async registerSlashCommands(client, guildId = null) {
    if (!this.initialized) {
      await this.initialize();
    }

    return await this.commandIntegration.registerDiscordSlashCommands(client, guildId);
  }

  /**
   * Get command list for help display
   */
  getCommandList() {
    if (!this.initialized) {
      return [];
    }

    const commands = this.commandIntegration.getAllCommands();
    return commands.map(cmd => ({
      name: cmd.name,
      description: cmd.description,
      aliases: cmd.aliases,
    }));
  }

  /**
   * Check if adapter is ready
   */
  isReady() {
    return this.initialized;
  }
}

// Singleton instance
let instance = null;

/**
 * Get the command integration adapter singleton
 */
function getCommandIntegrationAdapter() {
  if (!instance) {
    instance = new CommandIntegrationAdapter();
  }
  return instance;
}

module.exports = {
  CommandIntegrationAdapter,
  getCommandIntegrationAdapter,
};<|MERGE_RESOLUTION|>--- conflicted
+++ resolved
@@ -66,26 +66,14 @@
       // Check if this command exists
       const hasCommand = this.commandIntegration.hasCommand(commandName);
       if (!hasCommand) {
-<<<<<<< HEAD
         logger.debug(`[CommandIntegrationAdapter] Command "${commandName}" not found`);
-=======
-        logger.debug(
-          `[CommandIntegrationAdapter] Command "${commandName}" not found`
-        );
->>>>>>> fd5b011a
         return {
           success: false,
           error: `Unknown command: ${commandName}`,
         };
       }
 
-<<<<<<< HEAD
       logger.info(`[CommandIntegrationAdapter] Processing command "${commandName}"`);
-=======
-      logger.info(
-        `[CommandIntegrationAdapter] Processing command "${commandName}"`
-      );
->>>>>>> fd5b011a
 
       // Use the Discord text command handler
       const result = await this.commandIntegration.handleDiscordTextCommand(
