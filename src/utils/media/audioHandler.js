/**
 * Utility for detecting, downloading, and handling audio files
 *
 * This module provides functionality to:
 * - Detect audio URLs (e.g., https://example.com/audio-file-name.mp3)
 * - Download audio files from external URLs
 * - Convert external URLs to Discord attachments
 */

const nodeFetch = require('node-fetch');
const { Readable } = require('stream');
const logger = require('../../logger');
const urlValidator = require('../urlValidator');

// Injectable timer functions for testability
let timerFunctions = {
  setTimeout: globalThis.setTimeout,
<<<<<<< HEAD
  clearTimeout: globalThis.clearTimeout,
=======
  clearTimeout: globalThis.clearTimeout
>>>>>>> 7d59f376
};

/**
 * Configure timer functions (for testing)
 * @param {Object} customTimers - Custom timer implementations
 */
function configureTimers(customTimers) {
  timerFunctions = { ...timerFunctions, ...customTimers };
}

/**
 * Checks if a URL or filename has an audio file extension
 * @param {string} urlOrFilename - The URL or filename to check
 * @returns {boolean} - True if the URL or filename has an audio extension
 */
function hasAudioExtension(urlOrFilename) {
  if (!urlOrFilename) return false;

  // If this appears to be a full URL, validate its format first
  if (urlOrFilename.startsWith('http://') || urlOrFilename.startsWith('https://')) {
    if (!urlValidator.isValidUrlFormat(urlOrFilename)) {
      return false;
    }
  } else {
    // For just filenames, we don't need URL validation
    logger.debug(`[AudioHandler] Checking audio extension for filename: ${urlOrFilename}`);
  }

  return !!urlOrFilename.match(/\.(mp3|wav|ogg|m4a|flac)(\?.*)?$/i);
}

/**
 * Validates that a URL points to an actual audio file
 * @param {string} url - The URL to validate
 * @param {Object} options - Options for validation
 * @param {number} options.timeout - Timeout in ms (default: 5000)
 * @param {boolean} options.trustExtensions - Trust URLs with audio extensions (default: true)
 * @returns {Promise<boolean>} - True if the URL points to an audio file
 */
async function isAudioUrl(url, options = {}) {
  const { timeout = 5000, trustExtensions = true } = options;

  // Check if URL is formatted correctly
  if (!urlValidator.isValidUrlFormat(url)) {
    return false;
  }

  // Trust URLs with audio extensions if option is enabled
  if (trustExtensions && hasAudioExtension(url)) {
    logger.debug(`[AudioHandler] URL has audio extension, trusting without validation: ${url}`);
    return true;
  }

  // Validate by actually fetching the URL
  try {
    const controller = new AbortController();
    const timeoutId = timerFunctions.setTimeout(() => controller.abort(), timeout);

    const response = await nodeFetch(url, {
      method: 'HEAD', // Use HEAD to avoid downloading the entire file
      signal: controller.signal,
      headers: {
        'User-Agent':
          'Mozilla/5.0 (Windows NT 10.0; Win64; x64) AppleWebKit/537.36 (KHTML, like Gecko) Chrome/91.0.4472.124 Safari/537.36',
        Accept: 'audio/mpeg,audio/ogg,audio/*;q=0.9,*/*;q=0.8',
        'Accept-Language': 'en-US,en;q=0.9',
        'Cache-Control': 'no-cache',
      },
    });

    timerFunctions.clearTimeout(timeoutId);

    if (!response.ok) {
      logger.warn(`[AudioHandler] URL returned non-OK status: ${response.status} for ${url}`);
      return false;
    }

    // Check content type to ensure it's audio
    const contentType = response.headers.get('content-type');
    if (!contentType) {
      logger.warn(`[AudioHandler] URL has no content-type header: ${url}`);
      // Still accept it if it has a valid audio extension
      return hasAudioExtension(url);
    }

    // Accept both audio/* and application/octet-stream (commonly used for binary files)
    if (!contentType.startsWith('audio/') && contentType !== 'application/octet-stream') {
      logger.warn(`[AudioHandler] URL does not point to audio: ${contentType} for ${url}`);
      // Still accept it if it has a valid audio extension and we're trusting extensions
      return trustExtensions && hasAudioExtension(url);
    }

    return true;
  } catch (error) {
    logger.warn(`[AudioHandler] Error validating URL: ${error.message} for ${url}`);

    // Special case: if it has an audio extension, trust it despite fetch errors
    if (hasAudioExtension(url)) {
      logger.info(
        `[AudioHandler] URL appears to be audio based on extension, accepting despite errors: ${url}`
      );
      return true;
    }

    return false;
  }
}

/**
 * Detects and extracts audio URLs from a string
 * @param {string} content - The content to check for audio URLs
 * @returns {Array<Object>} - Array of extracted audio URLs and metadata, empty if none found
 */
function extractAudioUrls(content) {
  if (!content || typeof content !== 'string') return [];

  // Match URLs that end with .mp3, .wav, .ogg, etc. extension
  const audioUrlRegex = /https?:\/\/[^\s"'<>]+\.(mp3|wav|ogg|m4a|flac)(\?[^\s"'<>]*)?/g;
  const matches = content.match(audioUrlRegex) || [];

  return matches.map(url => {
    // Extract filename from URL
    const parts = url.split('/');
    let filename = parts[parts.length - 1];

    // Remove query parameters from filename if present
    if (filename.includes('?')) {
      filename = filename.split('?')[0];
    }

    // Determine the file type based on domain
    let fileType = 'generic';
    // Use more generic categorization based on domain patterns
    if (url.includes('cdn.discordapp.com')) {
      fileType = 'discord';
    } else if (url.includes('files.')) {
      fileType = 'files';
    }

    return {
      url,
      filename,
      matchedPattern: fileType,
    };
  });
}

/**
 * Downloads an audio file from a URL
 * @param {string} url - The URL of the audio file to download
 * @returns {Promise<Object>} - Promise resolving to an object with buffer, filename, and contentType
 */
async function downloadAudioFile(url) {
  logger.info(`[AudioHandler] Downloading audio file from ${url}`);

  try {
    const controller = new AbortController();
    const timeoutId = timerFunctions.setTimeout(() => controller.abort(), 30000); // 30 second timeout

    const response = await nodeFetch(url, {
      method: 'GET',
      signal: controller.signal,
      headers: {
        'User-Agent':
          'Mozilla/5.0 (Windows NT 10.0; Win64; x64) AppleWebKit/537.36 (KHTML, like Gecko) Chrome/91.0.4472.124 Safari/537.36',
        Accept: 'audio/mpeg,audio/ogg,audio/*;q=0.9,*/*;q=0.8',
        'Accept-Language': 'en-US,en;q=0.9',
        'Cache-Control': 'no-cache',
      },
    });

    timerFunctions.clearTimeout(timeoutId);

    if (!response.ok) {
      throw new Error(`Failed to download audio file: ${response.status} ${response.statusText}`);
    }

    // Get content type and generate an appropriate filename if needed
    const contentType = response.headers.get('content-type') || 'audio/mpeg';

    // Extract filename from URL or generate one
    let filename;
    const urlObj = new URL(url);
    const pathSegments = urlObj.pathname.split('/').filter(Boolean);
    const lastSegment = pathSegments[pathSegments.length - 1];

    // Remove query parameters from lastSegment if present
    const cleanedSegment = lastSegment.includes('?') ? lastSegment.split('?')[0] : lastSegment;

    if (cleanedSegment && hasAudioExtension(cleanedSegment)) {
      logger.debug(`[AudioHandler] Using filename from URL: ${cleanedSegment}`);
      filename = cleanedSegment;
    } else {
      // Generate a filename based on content type
      const extension = contentType.includes('ogg')
        ? 'ogg'
        : contentType.includes('wav')
          ? 'wav'
          : 'mp3'; // Default to mp3
      filename = `audio_${Date.now()}.${extension}`;
      logger.debug(`[AudioHandler] Generated filename: ${filename} for URL: ${url}`);
    }

    // Read the response as an array buffer
    const buffer = await response.arrayBuffer();

    return {
      buffer,
      filename,
      contentType,
    };
  } catch (error) {
    logger.error(`[AudioHandler] Error downloading audio file: ${error.message}`);
    throw error;
  }
}

/**
 * Creates a Discord attachment object from a downloaded audio file
 * @param {Object} audioFile - Object containing buffer, filename, and contentType
 * @returns {Object} - Discord.js compatible attachment object
 */
function createDiscordAttachment(audioFile) {
  // Convert ArrayBuffer to Buffer
  const nodeBuffer = Buffer.from(audioFile.buffer);

  // Create a readable stream from the buffer
  const stream = new Readable();
  stream.push(nodeBuffer);
  stream.push(null);

  return {
    attachment: stream,
    name: audioFile.filename,
    contentType: audioFile.contentType,
  };
}

/**
 * Processes a message to find audio URLs and prepare attachments
 * @param {string} content - Message content to process
 * @returns {Promise<Object>} - Object with modified content and attachments
 */
async function processAudioUrls(content) {
  if (!content || typeof content !== 'string') {
    return { content, attachments: [] };
  }

  // Extract audio URLs
  const audioUrls = extractAudioUrls(content);

  if (audioUrls.length === 0) {
    return { content, attachments: [] };
  }

  logger.info(`[AudioHandler] Found ${audioUrls.length} audio URLs in message`);

  // For now, only process the first audio URL to avoid timeouts and large files
  // In the future, this could be extended to handle multiple files
  const audioUrl = audioUrls[0];

  try {
    // Download the audio file
    const audioFile = await downloadAudioFile(audioUrl.url);

    // Create a Discord attachment
    const attachment = createDiscordAttachment(audioFile);

    // Remove the entire [Audio: URL] pattern or just the URL
    let modifiedContent = content;

    // First try to remove the [Audio: URL] pattern
    const audioPattern = `[Audio: ${audioUrl.url}]`;
    if (content.includes(audioPattern)) {
      modifiedContent = content.replace(audioPattern, '').trim();
    } else {
      // Fall back to just removing the URL
      modifiedContent = content.replace(audioUrl.url, '').trim();
    }

    return {
      content: modifiedContent,
      attachments: [attachment],
    };
  } catch (error) {
    logger.error(`[AudioHandler] Failed to process audio URL: ${error.message}`);
    // Return original content with no attachments on error
    return { content, attachments: [] };
  }
}

module.exports = {
  hasAudioExtension,
  isAudioUrl,
  extractAudioUrls,
  downloadAudioFile,
  createDiscordAttachment,
  processAudioUrls,
  configureTimers,
};<|MERGE_RESOLUTION|>--- conflicted
+++ resolved
@@ -15,11 +15,7 @@
 // Injectable timer functions for testability
 let timerFunctions = {
   setTimeout: globalThis.setTimeout,
-<<<<<<< HEAD
   clearTimeout: globalThis.clearTimeout,
-=======
-  clearTimeout: globalThis.clearTimeout
->>>>>>> 7d59f376
 };
 
 /**
