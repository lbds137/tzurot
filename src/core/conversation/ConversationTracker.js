const logger = require('../../logger');

/**
 * ConversationTracker - Manages active conversations and message mappings
 *
 * This module tracks active conversations between users and personalities,
 * maintaining the relationship between messages and their originating conversations.
 */
class ConversationTracker {
  constructor(options = {}) {
    // Track ongoing conversations by user-channel key
    this.activeConversations = new Map();

    // Map message IDs to conversations for quicker lookup
    this.messageIdMap = new Map();

    // Timeout configuration
    this.CONVERSATION_TIMEOUT = 30 * 60 * 1000; // 30 minutes
    this.DM_CONVERSATION_TIMEOUT = 120 * 60 * 1000; // 2 hours for DMs

    // Injectable timer functions for testability
    this.interval = options.interval || setInterval;
    this.enableCleanup = options.enableCleanup !== false; // Default to true

    // Start cleanup interval
    if (this.enableCleanup) {
      this._startCleanupInterval();
    }
  }

  /**
   * Record a new conversation or update an existing one
   * @param {Object} options - Conversation options
   * @param {string} options.userId - Discord user ID
   * @param {string} options.channelId - Discord channel ID
   * @param {string|string[]} options.messageIds - Message ID(s) from the personality
   * @param {string} options.personalityName - Full name of the personality
   * @param {boolean} [options.isDM=false] - Whether this is a DM channel
   * @param {boolean} [options.isMentionOnly=false] - Whether this was initiated by a mention
   * @returns {void}
   */
  recordConversation({
    userId,
    channelId,
    messageIds,
    personalityName,
    isDM = false,
    isMentionOnly = false,
  }) {
    const key = `${userId}-${channelId}`;
    const timestamp = Date.now();

    // Convert single message ID to array if needed
    const messageIdArray = Array.isArray(messageIds) ? messageIds : [messageIds];

    // Store conversation information
    const conversationData = {
      personalityName,
      messageIds: messageIdArray,
      timestamp,
      isDM,
      isMentionOnly,
    };

    this.activeConversations.set(key, conversationData);

    // Map each message ID to this conversation for quick lookup
    messageIdArray.forEach(msgId => {
      this.messageIdMap.set(msgId, {
        userId,
        channelId,
        personalityName,
        timestamp,
        isDM,
        isMentionOnly,
      });
    });
<<<<<<< HEAD

    logger.debug(
      `[ConversationTracker] Recorded conversation for ${key} with personality ${personalityName}, isDM: ${isDM}, isMentionOnly: ${isMentionOnly}`
    );
=======
    
    logger.info(`[ConversationTracker] Recorded conversation for ${key} with personality ${personalityName}, isDM: ${isDM}, isMentionOnly: ${isMentionOnly}, messageIds: ${messageIdArray.join(', ')}`);
>>>>>>> 3b18822e
  }

  /**
   * Get active personality for a user in a channel
   * @param {string} userId - Discord user ID
   * @param {string} channelId - Discord channel ID
   * @param {boolean} [isDM=false] - Whether this is a DM channel
   * @param {boolean} [autoResponseEnabled=false] - Whether auto-response is enabled for the user
   * @returns {string|null} The personality name or null if no active conversation
   */
  getActivePersonality(userId, channelId, isDM = false, autoResponseEnabled = false) {
    const key = `${userId}-${channelId}`;
    const conversation = this.activeConversations.get(key);

    if (!conversation) {
      logger.debug(`[ConversationTracker] No active conversation found for ${key}`);
      return null;
    }
<<<<<<< HEAD

    logger.debug(
      `[ConversationTracker] Checking active conversation for ${key}: isMentionOnly=${conversation.isMentionOnly}, isDM=${isDM}, autoResponseEnabled=${autoResponseEnabled}`
    );

=======
    
    logger.info(`[ConversationTracker] Checking active conversation for ${key}: isMentionOnly=${conversation.isMentionOnly}, isDM=${isDM}, autoResponseEnabled=${autoResponseEnabled}, personalityName=${conversation.personalityName}`);
    
>>>>>>> 3b18822e
    // If this was a mention-only conversation in a guild channel, don't continue it
    if (!isDM && conversation.isMentionOnly) {
      logger.debug(
        `[ConversationTracker] Removing mention-only conversation for ${userId} in channel ${channelId}`
      );
      this.clearConversation(userId, channelId);
      return null;
    }

    // For guild channels, only continue if auto-response is enabled
    // This is a safety check in case isMentionOnly wasn't set correctly
    if (!isDM && !autoResponseEnabled) {
      logger.debug(
        `[ConversationTracker] Not continuing conversation in guild channel without autoResponse - clearing conversation`
      );
      this.clearConversation(userId, channelId);
      return null;
    }

    // Check if the conversation is still fresh
    const timeoutMs = isDM ? this.DM_CONVERSATION_TIMEOUT : this.CONVERSATION_TIMEOUT;
    const isStale = Date.now() - conversation.timestamp > timeoutMs;

    if (isStale) {
      this.clearConversation(userId, channelId);
      return null;
    }

    return conversation.personalityName;
  }

  /**
   * Get personality from a message ID
   * @param {string} messageId - Discord message ID
   * @returns {Object|null} Conversation data or null if not found
   */
  getConversationByMessageId(messageId) {
    const data = this.messageIdMap.get(messageId);

    if (data) {
      logger.debug(
        `[ConversationTracker] Found personality ${data.personalityName} for message ${messageId}`
      );
      return data;
    }

    // Fallback to searching through active conversations (for backward compatibility)
    for (const [, conversation] of this.activeConversations.entries()) {
      if (conversation.messageIds && conversation.messageIds.includes(messageId)) {
        return {
          personalityName: conversation.personalityName,
          isDM: conversation.isDM,
          isMentionOnly: conversation.isMentionOnly,
        };
      }

      // Legacy support for older conversations
      if (conversation.lastMessageId === messageId) {
        return {
          personalityName: conversation.personalityName,
          isDM: conversation.isDM,
          isMentionOnly: conversation.isMentionOnly,
        };
      }
    }

    return null;
  }

  /**
   * Clear a conversation
   * @param {string} userId - Discord user ID
   * @param {string} channelId - Discord channel ID
   * @returns {boolean} Whether a conversation was cleared
   */
  clearConversation(userId, channelId) {
    const key = `${userId}-${channelId}`;
    const conversation = this.activeConversations.get(key);

    if (!conversation) {
      return false;
    }

    // Clean up message ID mappings
    if (conversation.messageIds) {
      conversation.messageIds.forEach(msgId => {
        this.messageIdMap.delete(msgId);
      });
    }

    // Legacy support
    if (conversation.lastMessageId) {
      this.messageIdMap.delete(conversation.lastMessageId);
    }

    this.activeConversations.delete(key);
    logger.debug(`[ConversationTracker] Cleared conversation for ${key}`);

    return true;
  }

  /**
   * Get all active conversations (for persistence)
   * @returns {Object} Plain object with all conversations
   */
  getAllConversations() {
    const conversations = {};
    for (const [key, value] of this.activeConversations.entries()) {
      conversations[key] = value;
    }
    return conversations;
  }

  /**
   * Get all message mappings (for persistence)
   * @returns {Object} Plain object with all message mappings
   */
  getAllMessageMappings() {
    const mappings = {};
    for (const [key, value] of this.messageIdMap.entries()) {
      mappings[key] = value;
    }
    return mappings;
  }

  /**
   * Load conversations from persisted data
   * @param {Object} conversations - Conversations object from storage
   * @param {Object} messageMappings - Message mappings object from storage
   */
  loadFromData(conversations, messageMappings) {
    // Load conversations
    if (conversations) {
      for (const [key, value] of Object.entries(conversations)) {
        this.activeConversations.set(key, value);
      }
      logger.info(
        `[ConversationTracker] Loaded ${this.activeConversations.size} active conversations`
      );
    }

    // Load message mappings
    if (messageMappings) {
      for (const [key, value] of Object.entries(messageMappings)) {
        this.messageIdMap.set(key, value);
      }
      logger.info(`[ConversationTracker] Loaded ${this.messageIdMap.size} message ID mappings`);
    }
  }

  /**
   * Start the cleanup interval for stale conversations
   * @private
   */
  _startCleanupInterval() {
    this.cleanupInterval = this.interval(
      () => {
        this._cleanupStaleConversations();
      },
      10 * 60 * 1000
    ); // Run every 10 minutes

    // Allow process to exit even with interval running
    if (this.cleanupInterval.unref) {
      this.cleanupInterval.unref();
    }
  }

  /**
   * Clean up stale conversations
   * @private
   */
  _cleanupStaleConversations() {
    const now = Date.now();
    let cleanupCount = 0;

    // Clean up stale conversations
    for (const [key, conversation] of this.activeConversations.entries()) {
      const timeout = conversation.isDM ? this.DM_CONVERSATION_TIMEOUT : this.CONVERSATION_TIMEOUT;

      if (now - conversation.timestamp > timeout) {
        // Clean up message ID mappings
        if (conversation.messageIds) {
          conversation.messageIds.forEach(msgId => {
            this.messageIdMap.delete(msgId);
          });
        }

        // Legacy support
        if (conversation.lastMessageId) {
          this.messageIdMap.delete(conversation.lastMessageId);
        }

        this.activeConversations.delete(key);
        cleanupCount++;
      }
    }

    // Clean up orphaned message mappings
    for (const [msgId, data] of this.messageIdMap.entries()) {
      const timeout = data.isDM ? this.DM_CONVERSATION_TIMEOUT : this.CONVERSATION_TIMEOUT;

      if (now - data.timestamp > timeout) {
        this.messageIdMap.delete(msgId);
        cleanupCount++;
      }
    }

    if (cleanupCount > 0) {
      logger.info(`[ConversationTracker] Cleaned up ${cleanupCount} stale entries`);
    }
  }

  /**
   * Stop the cleanup interval (for testing)
   */
  stopCleanup() {
    if (this.cleanupInterval) {
      clearInterval(this.cleanupInterval);
      this.cleanupInterval = null;
    }
  }
  /**
   * Clean up and stop the interval
   */
  destroy() {
    if (this.cleanupInterval) {
      clearInterval(this.cleanupInterval);
      this.cleanupInterval = null;
    }
  }
}

module.exports = ConversationTracker;<|MERGE_RESOLUTION|>--- conflicted
+++ resolved
@@ -75,15 +75,10 @@
         isMentionOnly,
       });
     });
-<<<<<<< HEAD
-
-    logger.debug(
-      `[ConversationTracker] Recorded conversation for ${key} with personality ${personalityName}, isDM: ${isDM}, isMentionOnly: ${isMentionOnly}`
+    
+    logger.info(
+      `[ConversationTracker] Recorded conversation for ${key} with personality ${personalityName}, isDM: ${isDM}, isMentionOnly: ${isMentionOnly}, messageIds: ${messageIdArray.join(', ')}`
     );
-=======
-    
-    logger.info(`[ConversationTracker] Recorded conversation for ${key} with personality ${personalityName}, isDM: ${isDM}, isMentionOnly: ${isMentionOnly}, messageIds: ${messageIdArray.join(', ')}`);
->>>>>>> 3b18822e
   }
 
   /**
@@ -102,17 +97,11 @@
       logger.debug(`[ConversationTracker] No active conversation found for ${key}`);
       return null;
     }
-<<<<<<< HEAD
-
-    logger.debug(
-      `[ConversationTracker] Checking active conversation for ${key}: isMentionOnly=${conversation.isMentionOnly}, isDM=${isDM}, autoResponseEnabled=${autoResponseEnabled}`
+    
+    logger.info(`
+      [ConversationTracker] Checking active conversation for ${key}: isMentionOnly=${conversation.isMentionOnly}, isDM=${isDM}, autoResponseEnabled=${autoResponseEnabled}, personalityName=${conversation.personalityName}`
     );
-
-=======
     
-    logger.info(`[ConversationTracker] Checking active conversation for ${key}: isMentionOnly=${conversation.isMentionOnly}, isDM=${isDM}, autoResponseEnabled=${autoResponseEnabled}, personalityName=${conversation.personalityName}`);
-    
->>>>>>> 3b18822e
     // If this was a mention-only conversation in a guild channel, don't continue it
     if (!isDM && conversation.isMentionOnly) {
       logger.debug(
