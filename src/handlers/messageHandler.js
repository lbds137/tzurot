--- conflicted
+++ resolved
@@ -522,9 +522,6 @@
 async function handleActiveConversation(message, client) {
   // Check if auto-response is enabled for this user
   const autoResponseEnabled = isAutoResponseEnabled(message.author.id);
-<<<<<<< HEAD
-
-=======
   
   logger.info(
     `[MessageHandler] Checking for active conversation - User: ${message.author.id}, ` +
@@ -532,7 +529,6 @@
     `autoResponseEnabled: ${autoResponseEnabled}`
   );
   
->>>>>>> 3b18822e
   // Check for active conversation
   const activePersonalityName = getActivePersonality(
     message.author.id,
